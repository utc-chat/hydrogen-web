/*
Copyright 2020 The Matrix.org Foundation C.I.C.

Licensed under the Apache License, Version 2.0 (the "License");
you may not use this file except in compliance with the License.
You may obtain a copy of the License at

    http://www.apache.org/licenses/LICENSE-2.0

Unless required by applicable law or agreed to in writing, software
distributed under the License is distributed on an "AS IS" BASIS,
WITHOUT WARRANTIES OR CONDITIONS OF ANY KIND, either express or implied.
See the License for the specific language governing permissions and
limitations under the License.
*/

import {TemplateView} from "./TemplateView.js";

export class Menu extends TemplateView {
    static option(label, callback) {
        return new MenuOption(label, callback);
    }

    constructor(options) {
        super();
        this._options = options;
    }

    render(t) {
<<<<<<< HEAD
        return t.ul({className: "menu", role: "menu"}, this._options.map(o => {
            const className = {
                destructive: o.destructive,
            };
            if (o.icon) {
                className.icon = true;
                className[o.icon] = true;
            }
            return t.li({
                className,
            }, t.button({className:"menu-item", onClick: o.callback}, o.label));
        }));
=======
        return t.ul({className: "menu", role: "menu"}, this._options.map(o => o.toDOM(t)));
>>>>>>> dbaef511
    }
}

class MenuOption {
    constructor(label, callback) {
        this.label = label;
        this.callback = callback;
        this.icon = null;
        this.destructive = false;
    }

    setIcon(className) {
        this.icon = className;
        return this;
    }

    setDestructive() {
        this.destructive = true;
        return this;
    }

    toDOM(t) {
        const className = {
            destructive: this.destructive,
        };
        if (this.icon) {
            className.icon = true;
            className[this.icon] = true;
        }
        return t.li({
            className,
        }, t.button({onClick: this.callback}, this.label));
    }
}<|MERGE_RESOLUTION|>--- conflicted
+++ resolved
@@ -27,22 +27,7 @@
     }
 
     render(t) {
-<<<<<<< HEAD
-        return t.ul({className: "menu", role: "menu"}, this._options.map(o => {
-            const className = {
-                destructive: o.destructive,
-            };
-            if (o.icon) {
-                className.icon = true;
-                className[o.icon] = true;
-            }
-            return t.li({
-                className,
-            }, t.button({className:"menu-item", onClick: o.callback}, o.label));
-        }));
-=======
         return t.ul({className: "menu", role: "menu"}, this._options.map(o => o.toDOM(t)));
->>>>>>> dbaef511
     }
 }
 
@@ -74,6 +59,6 @@
         }
         return t.li({
             className,
-        }, t.button({onClick: this.callback}, this.label));
+        }, t.button({className:"menu-item", onClick: this.callback}, this.label));
     }
 }