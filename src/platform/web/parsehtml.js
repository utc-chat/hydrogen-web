/*
Copyright 2021 The Matrix.org Foundation C.I.C.

Licensed under the Apache License, Version 2.0 (the "License");
you may not use this file except in compliance with the License.
You may obtain a copy of the License at

    http://www.apache.org/licenses/LICENSE-2.0

Unless required by applicable law or agreed to in writing, software
distributed under the License is distributed on an "AS IS" BASIS,
WITHOUT WARRANTIES OR CONDITIONS OF ANY KIND, either express or implied.
See the License for the specific language governing permissions and
limitations under the License.
*/

import DOMPurify from "dompurify"

class HTMLParseResult {
    constructor(bodyNode) {
        this._bodyNode = bodyNode;
    }

    get rootNodes() {
        return Array.from(this._bodyNode.childNodes);
    }
    
    getChildNodes(node) {
        return Array.from(node.childNodes);
    }

    getAttributeNames(node) {
        return Array.from(node.getAttributeNames());
    }

    getAttributeValue(node, attr) {
        return node.getAttribute(attr);
    }

    isTextNode(node) { 
        return node.nodeType === Node.TEXT_NODE;
    }

    getNodeText(node) {
        return node.textContent;
    }

    isElementNode(node) {
        return node.nodeType === Node.ELEMENT_NODE;
    }

    getNodeElementName(node) {
        return node.tagName;
    }
}

const sanitizeConfig = {
    ALLOWED_URI_REGEXP: /^(?:(?:(?:f|ht)tps?|mailto|tel|callto|cid|xmpp|xxx|mxc):|[^a-z]|[a-z+.-]+(?:[^a-z+.-:]|$))/i,
    FORBID_TAGS: ['mx-reply'],
    KEEP_CONTENT: false,
}

export function parseHTML(html) {
    // If DOMPurify uses DOMParser, can't we just get the built tree from it
    // instead of re-parsing?
    const sanitized = DOMPurify.sanitize(html, sanitizeConfig);
    const bodyNode = new DOMParser().parseFromString(`<!DOCTYPE html><html><body>${sanitized}</body></html>`, "text/html").body;
<<<<<<< HEAD

=======
>>>>>>> 460780d6
    return new HTMLParseResult(bodyNode);
}<|MERGE_RESOLUTION|>--- conflicted
+++ resolved
@@ -65,9 +65,5 @@
     // instead of re-parsing?
     const sanitized = DOMPurify.sanitize(html, sanitizeConfig);
     const bodyNode = new DOMParser().parseFromString(`<!DOCTYPE html><html><body>${sanitized}</body></html>`, "text/html").body;
-<<<<<<< HEAD
-
-=======
->>>>>>> 460780d6
     return new HTMLParseResult(bodyNode);
 }