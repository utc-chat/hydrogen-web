--- conflicted
+++ resolved
@@ -20,11 +20,7 @@
 
 type Options = { sessionId: string; } & BaseOptions;
 
-<<<<<<< HEAD
-export class LogoutViewModel extends ViewModel<SegmentType, LogoutOptions> {
-=======
-export class LogoutViewModel extends ViewModel<Options> {
->>>>>>> b6f79550
+export class LogoutViewModel extends ViewModel<SegmentType, Options> {
     private _sessionId: string;
     private _busy: boolean;
     private _showConfirm: boolean;
