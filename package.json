--- conflicted
+++ resolved
@@ -10,16 +10,9 @@
     "lint": "eslint --cache src/",
     "lint-ts": "eslint src/ -c .ts-eslintrc.js --ext .ts",
     "lint-ci": "eslint src/",
-<<<<<<< HEAD
-    "test": "impunity --entry-point src/platform/web/main.js --force-esm-dirs src/ --root-dir src/",
+    "test": "impunity --entry-point src/main.js src/platform/web/Platform.js --force-esm-dirs lib/ src/ --root-dir src/",
     "start": "vite --port 3000",
     "build": "vite build"
-=======
-    "test": "impunity --entry-point src/main.js src/platform/web/Platform.js --force-esm-dirs lib/ src/",
-    "start": "snowpack dev --port 3000",
-    "build": "node --experimental-modules scripts/build.mjs",
-    "postinstall": "node ./scripts/post-install.js"
->>>>>>> dce0ee5a
   },
   "repository": {
     "type": "git",
